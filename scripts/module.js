--- conflicted
+++ resolved
@@ -75,16 +75,7 @@
 
 export const MODULE_ID = 'testccw';
 
-<<<<<<< HEAD
-export const UseBinary = {
-  No: 0,
-  Yes: 1,
-  Test: 2,
-}
-
-=======
 import { MyClockwiseSweepPolygon } from "./MyClockwiseSweepPolygon.js";
->>>>>>> 4d9facf4
 
 
 /**
@@ -132,7 +123,6 @@
   * {Class}     MyClockwiseSweepPolygon   Extends ClockwiseSweepPolygon
   * {Class}     LinkedPolygon             Used to intersect/union polygons
   */
-<<<<<<< HEAD
 
   game.modules.get(MODULE_ID).api = {
     debug: false, // see also CONFIG.debug.polygons = true
@@ -185,43 +175,6 @@
     ConcaveMan,
 
     }
-=======
-  
-  game.modules.get(MODULE_ID).api = { 
-    debug: false, 
-    use_bezier: false, 
-    use_robust_ccw: true, 
-    detect_intersections: true,
-    light_shape: "circle",
-    
-    benchmark: testCCWBenchmarkSight,
-    CCWSweepPoint: CCWSweepPoint,
-    CCWSweepWall: CCWSweepWall,
-    CCWSweepPolygon: CCWSweepPolygon,
-    
-    CCWPoint: CCWPoint,
-    CCWPixelPoint: CCWPixelPoint,
-    CCWRay: CCWRay,
-    CCWPixelRay: CCWPixelRay,
-    
-    orient2d: orient2d,
-    incircle: incircle,
-    BinarySearchTree: BinarySearchTree,
-    PriorityQueueMap: PriorityQueueMap,
-    PriorityQueueSet: PriorityQueueSet,
-    PriorityQueueBST: PriorityQueueBST,
-    
-    PotentialWallList: PotentialWallList,
-    Bezier: Bezier,
-    IdentifyIntersections: IdentifyIntersections,
-    BruteForceIntersections: BruteForceIntersections,
-    SimpleSweepIntersections: SimpleSweepIntersections,
-    BentleyOttomanSweepIntersections: BentleyOttomanSweepIntersections,
-    IntersectionSweepWallEvent: IntersectionSweepWallEvent,
-    IntersectionSweepEvent: IntersectionSweepEvent,
-    
-    MyClockwiseSweepPolygon: MyClockwiseSweepPolygon }
->>>>>>> 4d9facf4
 });
 
 // modules ready
