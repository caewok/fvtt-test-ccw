--- conflicted
+++ resolved
@@ -186,8 +186,6 @@
   const timings = [];
   const num_warmups = Math.ceil(iterations * .05);
 
-<<<<<<< HEAD
-=======
   for(let i = -num_warmups; i < iterations; i += 1) {
 //     if(i % (iterations / 10) === 0) { console.log("..."); } // useful for long loops but kindof annoying otherwise
     const t0 = performance.now();
@@ -217,7 +215,6 @@
 export async function QBenchmarkLoopWithSetupFn(iterations, setupFn, fn, name, ...setupArgs) {
   const timings = [];
   const num_warmups = Math.ceil(iterations * .05);
->>>>>>> acad2afa
 
   for(let i = -num_warmups; i < iterations; i += 1) {
 //     if(i % (iterations / 10) === 0) { console.log("..."); } // useful for long loops but kindof annoying otherwise
