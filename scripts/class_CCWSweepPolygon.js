--- conflicted
+++ resolved
@@ -1080,7 +1080,6 @@
     }
     const padding = Math.PI / Math.max(this.config.density, 6);
     
-<<<<<<< HEAD
     if(game.modules.get(MODULE_ID).api.use_bezier) {
       const pts = Bezier.bezierPadding(r0, r1, padding);
       pts.forEach(pt => { collisions.push(pt.x, pt.y); });
@@ -1088,8 +1087,6 @@
       
     }
     
-=======
->>>>>>> 07c985ca
     // Determine padding delta
     // This part is from RadialSweepPolygon._addPadding
     let d = r1.angle - r0.angle;
