// Class to store list of potential walls.
// Assumptions:
// - ordered from furtherest to closest walls.
// - sweeping clockwise
// - walls can be ignored && removed if CCW of current sweep sight ray
// - walls should be added if CW of current sweep sight ray. 
// - in line walls? Add?
import { log, MODULE_ID } from "./module.js";
import { pointsAlmostEqual, ccwPoints } from "./util.js";
import { BinarySearchTree } from "./class_BinarySearchTree.js";


/**
 * Store ordered list of potential walls, ordered by closeness to the origin.
 * @extends {BinarySearchTree}
 * @property {PIXI.Point} origin              {x,y} origin point for the light/vision/etc.
 * @property {Set}        walls_encountered   Cache of wall ids checked when adding 
 *                                              or removing walls 
 */  
export class PotentialWallList extends BinarySearchTree {
  constructor(origin) {
    super();
    this.origin = origin;
    this.walls_encountered = new Set(); 
  }

  /* -------------------------------------------- */
  /*  Methods                                     */
  /* -------------------------------------------- */
  
 /**
  * Override the BST compare function to sort walls in relation to origin.
  * Closest wall is minNode
  * @param {Wall} a  Wall object
  * @param {Wall} b  Wall object 
  */
  compare(a, b) {
    if(a.id === b.id) return 0;
    const res = a.inFrontOfSegment(b, this.origin);
    if(res === undefined) {
     log(`BST compare returned undefined`, res, this);
    }
    return res ? -1 : 1;
  } 
  
 /**
  * Add walls to the list.
  * @param {Array|Set|Map} walls    Walls to add.
  */ 
  addWalls(walls) {  
    walls.forEach(w => {
      if(!this.walls_encountered.has(w.id)) {
        this.walls_encountered.add(w.id);
        this.insert(w);      
      }
    });
  }
  
 /**
  * Remove walls from the list
  * @param {Array|Set|Map} walls    Walls to remove.
  */
  removeWalls(walls) {  
    //log(`Checking to remove ${walls?.length}|${walls?.size}`, walls);
    walls.forEach(w => {
      if(this.walls_encountered.has(w.id)) {
        //log(`Removing ${w?.id}`, w, this);
        this.walls_encountered.delete(w.id);
        this.remove(w);
      }  
    });
  } 
    
 /**
  * Add walls connected to an endpoint to the list.
  * @param {Endpoint} endpoint    Endpoint containing 0+ walls connected to it.
  */
  addFromEndpoint(endpoint) {
    // endpoint.walls are a Set
  
    const to_remove = [];
    const to_add = [];
    
    endpoint.walls.forEach(w => {
      // if we have already seen it, it must be CCW
      // or (unlikely) it is otherwise CCW
      if(this.walls_encountered.has(w.id) || 
           PotentialWallList.endpointWallCCW(this.origin, endpoint, w) >= 0) {
         to_remove.push(w)
      } else {
        to_add.push(w);
      }
    })
    
    this.removeWalls(to_remove);
    this.addWalls(to_add);
  }
   
  
 /**
  * Retrieve the closest wall to the origin
  * @param {boolean} remove         Default is to remove the closest (pop)
  * @param {boolean} skip_terrain   If the closest is a terrain wall, 
  *                                 retrieve next-closest
  * @return {Wall}
  */
  closest({remove = false, skip_terrain = true, type = "sight"} = {}) {
    if(this.walls_encountered.size === 0) return undefined;
    
    let w = undefined;
    if(remove) {
      w = this.pullMinNode();
      this.walls_encountered.delete(w.id);
    } else {
      w = this.findMinNode().data;
    }
<<<<<<< HEAD

/*    if(skip_terrain && w.data?.[type] === 2) {
=======
/*  
    if(skip_terrain && w.data[type] === 2) {
>>>>>>> 99b7cddc
      // w.data[type] === 2 if the wall is limited for the type of vision 
      //  (sight, sound, light)
      w = this.secondClosest();
    }
<<<<<<< HEAD
*/
=======
*/  
>>>>>>> 99b7cddc
    return w;
  }
  
 /**
  * Retrieve the second-closest wall to the origin
  * @return {Wall}
  */
  secondClosest() {
    if(this.walls_encountered.size < 2) return undefined;
    return this.nthInOrder(2);
  } 
  
 /**
  * Determine if a far wall, opposite the endpoint, is CCW or CW given a vision point.
  * origin --> endpoint --> first wall endpoint not equal to endpoint
  * @param {x, y} origin    Vision point
  * @param {x, y} endpoint  Object with x,y coordinates
  * @param {A: {x,y}, B: {x,y}} wall  Object like a Wall or Ray with A and B endpoints.
  * @return {1|0|-1} 1 if CCW, -1 of CW, 0 if in line 
  */
  static endpointWallCCW(origin, endpoint, wall) {
     const non_anchor = pointsAlmostEqual(wall.A, endpoint) ? wall.B : wall.A;
     return ccwPoints(origin, endpoint, non_anchor);
  }
}<|MERGE_RESOLUTION|>--- conflicted
+++ resolved
@@ -114,22 +114,12 @@
     } else {
       w = this.findMinNode().data;
     }
-<<<<<<< HEAD
-
 /*    if(skip_terrain && w.data?.[type] === 2) {
-=======
-/*  
-    if(skip_terrain && w.data[type] === 2) {
->>>>>>> 99b7cddc
       // w.data[type] === 2 if the wall is limited for the type of vision 
       //  (sight, sound, light)
       w = this.secondClosest();
     }
-<<<<<<< HEAD
 */
-=======
-*/  
->>>>>>> 99b7cddc
     return w;
   }
   
